import {
  AckCommitsEvent,
  ClientInfo,
  ClientPresenceRef,
  Commit,
  CommitAck,
  CommitsEvent,
  ErrorCode,
  GetRemoteFn,
  LocalStore,
  OnStoreEventFn,
  Remote,
  RemoteStateEvent,
  RemoteSyncInfo,
  SyncEvent,
} from './types';
import { PromiseQueue } from './lib/PromiseQueue';
import {
  DEFAULT_LEADER_SETTINGS,
  LeaderManager,
  LeaderSettings,
} from './lib/LeaderManager';

export type NetworkSettings = Readonly<
  {
    initialDelayMs: number;
    reconnectBackoffMultiplier: number;
    maxReconnectDelayMs: number;
  } & LeaderSettings
>;

export type BroadcastEvent<CommitMetadata, Delta, Presence> = {
  event: SyncEvent<CommitMetadata, Delta, Presence>;
  remoteOrigin: boolean;
};

const DEFAULT_SETTINGS: NetworkSettings = {
  initialDelayMs: 1_000,
  reconnectBackoffMultiplier: 2,
  maxReconnectDelayMs: 30_000,
  ...DEFAULT_LEADER_SETTINGS,
};

export abstract class AbstractLocalStore<CommitMetadata, Delta, Presence>
  implements LocalStore<CommitMetadata, Delta, Presence>
{
  private closed = false;
  private presence: ClientPresenceRef<Presence> = {
    ref: undefined,
    presence: undefined,
  };
  private remote: Remote<CommitMetadata, Delta, Presence> | undefined;
  private reconnectTimeout: ReturnType<typeof setTimeout> | undefined;
  private reconnectDelayMs: number;
  private remoteSyncState: RemoteStateEvent = {
    type: 'remote-state',
    save: 'ready',
    connect: 'offline',
    read: 'offline',
  };
  private readonly unacknowledgedRefs = new Set<string>();
  private readonly localQueue = new PromiseQueue();
  private readonly remoteQueue = new PromiseQueue();
  private leaderManager?: LeaderManager = undefined;
  private readonly networkSettings: NetworkSettings;
  private initialized = false;

  protected constructor(
    protected readonly userId: string,
    protected readonly clientId: string,
<<<<<<< HEAD
    private readonly onEvent: OnEventFn<CommitMetadata, Delta, Presence>,
    private readonly getRemote?: GetRemoteFn<CommitMetadata, Delta, Presence>,
=======
    private readonly onStoreEvent: OnStoreEventFn<
      EditMetadata,
      Delta,
      Presence
    >,
    private readonly getRemote?: GetRemoteFn<EditMetadata, Delta, Presence>,
>>>>>>> 31e3093f
    networkSettings: Partial<NetworkSettings> = {},
  ) {
    this.networkSettings = { ...DEFAULT_SETTINGS, ...networkSettings };
    this.reconnectDelayMs = this.networkSettings.initialDelayMs;
  }

  public get isRemoteLeader(): boolean {
    return !!this.remote;
  }

  /**
   * Send to all *other* local clients
   */
  protected abstract broadcastLocal(
    event: BroadcastEvent<CommitMetadata, Delta, Presence>,
  ): Promise<void>;

  protected abstract getLocalCommits(): AsyncIterableIterator<
    CommitsEvent<CommitMetadata, Delta, Presence>
  >;

  protected abstract getCommitsForRemote(): AsyncIterableIterator<
    CommitsEvent<CommitMetadata, Delta, Presence>
  >;

  protected abstract addCommits(
    commits: readonly Commit<CommitMetadata, Delta>[],
    remoteSyncId: string | undefined,
  ): Promise<AckCommitsEvent<CommitMetadata>>;

  protected abstract acknowledgeRemoteCommits(
    refs: readonly CommitAck<CommitMetadata>[],
    remoteSyncId: string,
  ): Promise<void>;

  protected abstract getRemoteSyncInfo(): Promise<RemoteSyncInfo>;

  private get clientInfo(): ClientInfo<Presence> {
    const { userId, clientId } = this;
    return { userId, clientId, ...this.presence };
  }

  private async setRemoteState(update: RemoteStateEvent): Promise<void> {
    const lastState = this.remoteSyncState;
    update = { ...lastState, ...update };
    if (
      update.read === lastState.read &&
      update.save === lastState.save &&
      update.connect === lastState.connect
    ) {
      return;
    }
    this.remoteSyncState = update;
    await this.sendEvent(update, { local: true, self: true });
  }

  protected processEvent = async (
    event: SyncEvent<CommitMetadata, Delta, Presence>,
    // Three sources of events: local broadcast, remote broadcast, and remote via local broadcast
    origin: 'local' | 'remote' | 'remote-via-local',
  ): Promise<void> => {
    if (event.type === 'leader') {
      if (!this.leaderManager) {
        throw new Error('got leader event with no manager');
      }
      this.leaderManager.receiveEvent(event);
      await this.sendRemoteStatus();
      return;
    }

    // Re-broadcast event to other channels
    const remoteOrigin = origin === 'remote' || origin === 'remote-via-local';
    await this.sendEvent(
      event,
      {
        self: true,
        local: origin !== 'local' && origin !== 'remote-via-local',
        remote: !remoteOrigin && event.type !== 'remote-state',
      },
      remoteOrigin,
    );

    switch (event.type) {
      case 'ready':
        // Reset reconnect timeout
        this.reconnectDelayMs = this.networkSettings.initialDelayMs;
        await this.setRemoteState({ type: 'remote-state', read: 'ready' });
        break;

      case 'commits':
        if (origin === 'remote') {
          await this.addCommits(event.commits, event.syncId);
        }
        break;

      case 'ack':
        if (origin === 'remote') {
          await this.acknowledgeRemoteCommits(event.acks, event.syncId);
          for (const ref of event.acks) {
            this.unacknowledgedRefs.delete(ref.ref);
          }
          if (event.refErrors && Object.keys(event.refErrors).length > 0) {
            await this.setRemoteState({ type: 'remote-state', save: 'error' });
          } else if (this.unacknowledgedRefs.size === 0) {
            await this.setRemoteState({ type: 'remote-state', save: 'ready' });
          }
        }
        break;

      case 'client-join':
        await this.sendEvent(
          {
            type: 'client-presence',
            info: this.clientInfo,
          },
          { local: true, remote: true },
        );
        if (origin === 'local' && this.remote) {
          await this.sendEvent(this.remoteSyncState, { local: true });
        }
        break;
      case 'client-presence':
        break;
      case 'client-leave':
        break;
      case 'remote-state':
        if (origin === 'remote') {
          if (
            event.connect === 'online' &&
            this.remoteSyncState.connect !== 'online'
          ) {
            await this.sendEvent(
              {
                type: 'client-join',
                info: this.clientInfo,
              },
              { local: true, remote: true },
            );
          }
          await this.setRemoteState(event);
        } else {
          await this.sendRemoteStatus();
        }
        break;
      case 'error':
        if (origin === 'remote' && event.fatal) {
          // Do not await on this or we'll deadlock
          void this.closeRemote(event.reconnect !== false);
        }
        break;
    }
  };

  private async sendRemoteStatus() {
    if (this.remote) {
      await this.sendEvent(this.remoteSyncState, { local: true, self: true });
    }
  }

  protected readonly onLocalBroadcastEvent = ({
    event,
    remoteOrigin,
  }: BroadcastEvent<CommitMetadata, Delta, Presence>): void => {
    this.localQueue
      .add(() =>
        this.processEvent(event, remoteOrigin ? 'remote-via-local' : 'local'),
      )
      .catch(this.handleAsError('network'));
  };

  async shutdown(): Promise<void> {
    if (this.closed) {
      return;
    }
    this.closed = true;
    const { userId, clientId } = this;
    try {
      await this.sendEvent(
        {
          type: 'client-leave',
          userId,
          clientId,
        },
        { local: true, remote: true },
      );
    } catch (error) {
      console.warn('ignoring error while shutting down', error);
    }

    await this.closeRemote();

    try {
      this.leaderManager?.close();
    } catch (error) {
      console.warn('ignoring error while shutting down', error);
    }
  }

  private closeRemote(reconnect: boolean = false): Promise<void> {
    const p = this.remoteQueue
      .add(async () => {
        const remote = this.remote;
        if (!remote) {
          return;
        }
        this.remote = undefined;
        await remote.shutdown();
        await this.setRemoteState({
          type: 'remote-state',
          connect: 'offline',
          read: 'offline',
        });
      })
      .catch((e) => {
        console.warn(`[TRIMERGE-SYNC] error closing remote`, e);
      });
    this.clearReconnectTimeout();
    if (reconnect) {
      const {
        reconnectDelayMs,
        networkSettings: { reconnectBackoffMultiplier, maxReconnectDelayMs },
      } = this;
      console.log(`[TRIMERGE-SYNC] reconnecting in ${reconnectDelayMs}`);
      this.reconnectTimeout = setTimeout(() => {
        this.clearReconnectTimeout();
        this.reconnectDelayMs = Math.min(
          reconnectDelayMs * reconnectBackoffMultiplier,
          maxReconnectDelayMs,
        );
        console.log(`[TRIMERGE-SYNC] reconnecting now...`);
        this.connectRemote();
      }, reconnectDelayMs);
    }
    return p;
  }

  private connectRemote(): void {
    this.remoteQueue
      .add(async () => {
        this.clearReconnectTimeout();
        if (this.closed || !this.getRemote) {
          return;
        }
        await this.setRemoteState({
          type: 'remote-state',
          connect: 'connecting',
          read: 'loading',
        });
        const remoteSyncInfo = await this.getRemoteSyncInfo();
        this.remote = await this.getRemote(
          this.userId,
          remoteSyncInfo,
          (event) => {
            this.remoteQueue
              .add(() => this.processEvent(event, 'remote'))
              .catch(this.handleAsError('internal'));
          },
        );
        let saving = false;
        for await (const event of this.getCommitsForRemote()) {
          for (const { ref } of event.commits) {
            this.unacknowledgedRefs.add(ref);
          }
          if (!saving) {
            await this.setRemoteState({
              type: 'remote-state',
              save: 'saving',
            });
            saving = true;
          }
          await this.sendEvent(event, { remote: true });
        }
        await this.sendEvent({ type: 'ready' }, { remote: true });
      })
      .catch((e) => {
        console.warn(`[TRIMERGE-SYNC] error connecting to remote`, e);
        void this.closeRemote(true);
      });
  }

  private clearReconnectTimeout() {
    if (this.reconnectTimeout) {
      clearTimeout(this.reconnectTimeout);
      this.reconnectTimeout = undefined;
    }
  }

  protected handleAsError(code: ErrorCode) {
    return (error: Error) => {
      console.warn(`[${this.userId}:${this.clientId}] Error:`, error);
      this.sendEvent(
        {
          type: 'error',
          code,
          message: error.message,
          fatal: true,
        },
        { self: true },
      ).catch((e) => {
        console.warn(`error ending error message: ${e}`);
      });
      void this.shutdown();
    };
  }
  protected async sendEvent(
    event: SyncEvent<CommitMetadata, Delta, Presence>,
    {
      remote = false,
      local = false,
      self = false,
    }: { remote?: boolean; local?: boolean; self?: boolean },
    remoteOrigin: boolean = false,
  ): Promise<void> {
    if (self) {
      try {
        this.onStoreEvent(event, remoteOrigin);
      } catch (e) {
        console.error(`[TRIMERGE-SYNC] local error handling event`, e);
        void this.shutdown();
        throw e;
      }
    }
    if (local) {
      await this.broadcastLocal({ event, remoteOrigin });
    }
    if (remote && this.remote) {
      await this.remote.send(event);
    }
  }

  protected initialize(): Promise<void> {
    const { getRemote, networkSettings, initialized } = this;
    if (initialized) {
      throw new Error('only call initialize() once');
    }
    this.initialized = true;
    if (getRemote) {
      this.leaderManager = new LeaderManager(
        this.clientId,
        (isLeader) => {
          if (isLeader) {
            console.log(`[TRIMERGE-SYNC] Became leader, connecting...`);
            this.connectRemote();
          } else {
            console.warn(`[TRIMERGE-SYNC] Demoted as leader, disconnecting...`);
            void this.closeRemote();
          }
        },
        (event) => {
          this.broadcastLocal({ event, remoteOrigin: false }).catch(
            this.handleAsError('internal'),
          );
        },
        networkSettings,
      );
    }
    // Do only this part async
    return this.localQueue.add(async () => {
      await this.sendEvent(
        {
          type: 'client-join',
          info: this.clientInfo,
        },
        { local: true },
      );
      for await (const event of this.getLocalCommits()) {
        await this.sendEvent(event, { self: true });
      }
      await this.sendEvent({ type: 'ready' }, { self: true });
    });
  }
  update(
    commits: Commit<CommitMetadata, Delta>[],
    presence: ClientPresenceRef<Presence> | undefined,
  ): void {
    if (this.closed) {
      return;
    }
    this.localQueue
      .add(() => this.doUpdate(commits, presence))
      .catch(this.handleAsError('invalid-commits'));
  }

  private async doUpdate(
    commits: Commit<CommitMetadata, Delta>[],
    presenceRef: ClientPresenceRef<Presence> | undefined,
  ): Promise<void> {
    if (presenceRef) {
      this.presence = presenceRef;
    }
    if (commits.length > 0) {
      await this.setRemoteState({ type: 'remote-state', save: 'pending' });
    }

    const ack = await this.addCommits(commits, undefined);
    await this.sendEvent(ack, { self: true });
    const clientInfo: ClientInfo<Presence> | undefined = presenceRef && {
      ...presenceRef,
      userId: this.userId,
      clientId: this.clientId,
    };
    if (commits.length > 0) {
      await this.setRemoteState({ type: 'remote-state', save: 'saving' });
      await this.sendEvent(
        {
          type: 'commits',
          commits,
          syncId: ack.syncId,
          clientInfo,
        },
        { local: true, remote: true },
      );
    } else if (clientInfo) {
      await this.sendEvent(
        { type: 'client-presence', info: clientInfo },
        { local: true, remote: true },
      );
    }
  }
}<|MERGE_RESOLUTION|>--- conflicted
+++ resolved
@@ -68,17 +68,12 @@
   protected constructor(
     protected readonly userId: string,
     protected readonly clientId: string,
-<<<<<<< HEAD
-    private readonly onEvent: OnEventFn<CommitMetadata, Delta, Presence>,
-    private readonly getRemote?: GetRemoteFn<CommitMetadata, Delta, Presence>,
-=======
     private readonly onStoreEvent: OnStoreEventFn<
-      EditMetadata,
+      CommitMetadata,
       Delta,
       Presence
     >,
-    private readonly getRemote?: GetRemoteFn<EditMetadata, Delta, Presence>,
->>>>>>> 31e3093f
+    private readonly getRemote?: GetRemoteFn<CommitMetadata, Delta, Presence>,
     networkSettings: Partial<NetworkSettings> = {},
   ) {
     this.networkSettings = { ...DEFAULT_SETTINGS, ...networkSettings };
