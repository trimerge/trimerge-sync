--- conflicted
+++ resolved
@@ -5,11 +5,7 @@
   GetLocalStoreFn,
   LocalClientInfo,
   LocalStore,
-<<<<<<< HEAD
-  OnEventFn,
-=======
   OnStoreEventFn,
->>>>>>> 31e3093f
   SyncStatus,
 } from './types';
 import { CommitDoc, Differ, MergeHelpers } from './differ';
@@ -25,12 +21,6 @@
   // Added from this client, but don't sync to store
   | 'temp';
 
-<<<<<<< HEAD
-export type NewCommitMetadataFn<CommitMetadata> = (
-  userId: string,
-  clientId: string,
-) => CommitMetadata;
-=======
 export type SubscribeEvent = {
   origin:
     | 'subscribe' // We send an initial event when you first subscribe
@@ -38,7 +28,11 @@
     | 'local' // Another client on the same store updated the value
     | 'remote'; // A remote client updated the value
 };
->>>>>>> 31e3093f
+
+export type NewCommitMetadataFn<CommitMetadata> = (
+  userId: string,
+  clientId: string,
+) => CommitMetadata;
 
 export class TrimergeClient<
   SavedDoc,
@@ -110,17 +104,6 @@
     /** Add metadata to every new commit created on this client */
     private readonly getNewCommitMetadata?: NewCommitMetadataFn<CommitMetadata>,
   ) {
-<<<<<<< HEAD
-    this.store = getLocalStore(userId, clientId, this.onEvent);
-    this.setClientInfo({
-      userId,
-      clientId,
-      ref: undefined,
-      presence: undefined,
-      self: true,
-    });
-=======
-    this.selfFullId = getFullId(userId, clientId);
     this.store = getLocalStore(userId, clientId, this.onStoreEvent);
     this.setClientInfo(
       {
@@ -132,7 +115,6 @@
       },
       { origin: 'self' },
     );
->>>>>>> 31e3093f
   }
 
   public get isRemoteLeader(): boolean {
@@ -147,16 +129,12 @@
     this.clientMap.set(getFullId(userId, clientId), cursor);
     this.emitClientListChange(event);
   }
-<<<<<<< HEAD
-  private onEvent: OnEventFn<CommitMetadata, Delta, Presence> = (event) => {
-=======
-  private onStoreEvent: OnStoreEventFn<EditMetadata, Delta, Presence> = (
+  private onStoreEvent: OnStoreEventFn<CommitMetadata, Delta, Presence> = (
     event,
     remoteOrigin,
   ) => {
     const origin = remoteOrigin ? 'remote' : 'local';
 
->>>>>>> 31e3093f
     switch (event.type) {
       case 'commits': {
         const { commits, syncId, clientInfo } = event;
