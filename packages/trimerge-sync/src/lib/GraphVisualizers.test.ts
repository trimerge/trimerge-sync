--- conflicted
+++ resolved
@@ -148,13 +148,7 @@
     expect(getTestDotGraph(commits, (commit) => commit.metadata).graph)
       .toMatchInlineSnapshot(`
       "digraph {
-<<<<<<< HEAD
       "1:4" [shape=ellipse, label="1:4 (4 commits)", color=black, fillcolor=azure, style=filled, id="4"];
-=======
-      "1:3" [shape=ellipse, label="1:3 (3 commits)", color=black, fillcolor=azure, style=filled, id="3"];
-      "4" [shape=ellipse, label="4", color=black, fillcolor=azure, style=filled, id="4"];
-      "1:3" -> "4" [label="fourth"]
->>>>>>> 78f51563
       }"
     `);
   });
@@ -440,20 +434,6 @@
     }));
 
     expect(getTestDotGraph(commits, (commit) => commit.metadata).graph)
-<<<<<<< HEAD
-      .toMatchInlineSnapshot(`
-      "digraph {
-      "middle-merge-base-ref:last-merge-base-ref" [shape=ellipse, label="middle-merge-base-ref:last-merge-base-ref (2 commits)", color=black, fillcolor=azure, style=filled, id="last-merge-base-ref"];
-      "middle-merge-merge-ref" [shape=ellipse, label="middle-merge-merge-ref", color=black, fillcolor=azure, style=filled, id="middle-merge-merge-ref"];
-      "middle-merge" [shape=rectangle, label="middle-merge", color=black, fillcolor=azure, style=filled, id="middle-merge"];
-      "middle-merge-base-ref:last-merge-base-ref" -> "middle-merge" [label=left]
-      "middle-merge-merge-ref" -> "middle-merge" [label=right]
-      "last-merge-2" [shape=rectangle, label="last-merge-2", color=black, fillcolor=azure, style=filled, id="last-merge-2"];
-      "middle-merge-base-ref:last-merge-base-ref" -> "last-merge-2" [label=left]
-      "middle-merge" -> "last-merge-2" [label=right]
-      "last-merge-1" [shape=rectangle, label="last-merge-1", color=black, fillcolor=azure, style=filled, id="last-merge-1"];
-      "middle-merge-base-ref:last-merge-base-ref" -> "last-merge-1" [label=left]
-=======
       .toMatchInlineSnapshot(`
       "digraph {
       "middle-merge-base-ref" [shape=ellipse, label="middle-merge-base-ref", color=black, fillcolor=azure, style=filled, id="middle-merge-base-ref"];
@@ -572,7 +552,6 @@
       "middle-merge" -> "last-merge-2" [label=right]
       "last-merge-1" [shape=rectangle, label="last-merge-1", color=black, fillcolor=azure, style=filled, id="last-merge-1"];
       "last-merge-base-ref" -> "last-merge-1" [label=left]
->>>>>>> 78f51563
       "middle-merge" -> "last-merge-1" [label=right]
       }"
     `);
