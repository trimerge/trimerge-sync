--- conflicted
+++ resolved
@@ -187,26 +187,15 @@
             "syncId": 2,
           },
         ],
-<<<<<<< HEAD
-=======
-        "config": [
-          "test-doc-store",
-        ],
->>>>>>> 78f51563
+        "config": [
+          "test-doc-store",
+        ],
         "heads": [
           {
             "ref": "HwWFgzWO",
           },
         ],
-<<<<<<< HEAD
-        "remotes": [
-          {
-            "localStoreId": "test-doc-store",
-          },
-        ],
-=======
         "remotes": [],
->>>>>>> 78f51563
       }
     `);
   });
@@ -318,12 +307,9 @@
             "syncId": 4,
           },
         ],
-<<<<<<< HEAD
-=======
-        "config": [
-          "test-doc-store",
-        ],
->>>>>>> 78f51563
+        "config": [
+          "test-doc-store",
+        ],
         "heads": [
           {
             "ref": "YFy1LPs2",
@@ -332,15 +318,7 @@
             "ref": "aG60Gm4o",
           },
         ],
-<<<<<<< HEAD
-        "remotes": [
-          {
-            "localStoreId": "test-doc-store",
-          },
-        ],
-=======
         "remotes": [],
->>>>>>> 78f51563
       }
     `);
   });
@@ -429,26 +407,15 @@
             "syncId": 2,
           },
         ],
-<<<<<<< HEAD
-=======
-        "config": [
-          "test-doc-store",
-        ],
->>>>>>> 78f51563
+        "config": [
+          "test-doc-store",
+        ],
         "heads": [
           {
             "ref": "HwWFgzWO",
           },
         ],
-<<<<<<< HEAD
-        "remotes": [
-          {
-            "localStoreId": "test-doc-store",
-          },
-        ],
-=======
         "remotes": [],
->>>>>>> 78f51563
       }
     `);
   });
@@ -521,12 +488,9 @@
             "syncId": 1,
           },
         ],
-<<<<<<< HEAD
-=======
-        "config": [
-          "test-doc-store",
-        ],
->>>>>>> 78f51563
+        "config": [
+          "test-doc-store",
+        ],
         "heads": [
           {
             "ref": "blarg",
@@ -535,10 +499,6 @@
         "remotes": [
           {
             "lastSyncCursor": "9",
-<<<<<<< HEAD
-            "localStoreId": "test-doc-store",
-=======
->>>>>>> 78f51563
           },
         ],
       }
@@ -557,11 +517,7 @@
       [
         {
           "name": "trimerge-sync:test-doc-delete",
-<<<<<<< HEAD
-          "version": 2,
-=======
           "version": 3,
->>>>>>> 78f51563
         },
       ]
     `);
@@ -625,12 +581,9 @@
                   "syncId": 1,
                 },
               ],
-<<<<<<< HEAD
-=======
               "config": [
                 "test-doc-store",
               ],
->>>>>>> 78f51563
               "heads": [
                 {
                   "ref": "F2C9k7m0",
@@ -639,10 +592,6 @@
               "remotes": [
                 {
                   "lastSyncCursor": "foo",
-<<<<<<< HEAD
-                  "localStoreId": "test-doc-store",
-=======
->>>>>>> 78f51563
                 },
               ],
             }
@@ -678,12 +627,9 @@
             "syncId": 1,
           },
         ],
-<<<<<<< HEAD
-=======
-        "config": [
-          "test-doc-store",
-        ],
->>>>>>> 78f51563
+        "config": [
+          "test-doc-store",
+        ],
         "heads": [
           {
             "ref": "F2C9k7m0",
@@ -692,10 +638,6 @@
         "remotes": [
           {
             "lastSyncCursor": "foo",
-<<<<<<< HEAD
-            "localStoreId": "test-doc-store",
-=======
->>>>>>> 78f51563
           },
         ],
       }
@@ -715,12 +657,9 @@
             "syncId": 1,
           },
         ],
-<<<<<<< HEAD
-=======
-        "config": [
-          "test-doc-store",
-        ],
->>>>>>> 78f51563
+        "config": [
+          "test-doc-store",
+        ],
         "heads": [
           {
             "ref": "F2C9k7m0",
@@ -755,12 +694,9 @@
             "syncId": 1,
           },
         ],
-<<<<<<< HEAD
-=======
-        "config": [
-          "test-doc-store",
-        ],
->>>>>>> 78f51563
+        "config": [
+          "test-doc-store",
+        ],
         "heads": [
           {
             "ref": "F2C9k7m0",
@@ -769,10 +705,6 @@
         "remotes": [
           {
             "lastSyncCursor": "foo",
-<<<<<<< HEAD
-            "localStoreId": "test-doc-store",
-=======
->>>>>>> 78f51563
           },
         ],
       }
@@ -826,12 +758,9 @@
             "syncId": 2,
           },
         ],
-<<<<<<< HEAD
-=======
-        "config": [
-          "test-doc-store",
-        ],
->>>>>>> 78f51563
+        "config": [
+          "test-doc-store",
+        ],
         "heads": [
           {
             "ref": "YSkdCqy1",
@@ -840,10 +769,6 @@
         "remotes": [
           {
             "lastSyncCursor": "foo",
-<<<<<<< HEAD
-            "localStoreId": "test-doc-store",
-=======
->>>>>>> 78f51563
           },
         ],
       }
@@ -1034,12 +959,9 @@
             "syncId": 3,
           },
         ],
-<<<<<<< HEAD
-=======
-        "config": [
-          "test-doc-store",
-        ],
->>>>>>> 78f51563
+        "config": [
+          "test-doc-store",
+        ],
         "heads": [
           {
             "ref": "uBHlRZDM",
@@ -1048,10 +970,6 @@
         "remotes": [
           {
             "lastSyncCursor": "foo",
-<<<<<<< HEAD
-            "localStoreId": "test-doc-store",
-=======
->>>>>>> 78f51563
           },
         ],
       }
@@ -1100,12 +1018,9 @@
             "syncId": 1,
           },
         ],
-<<<<<<< HEAD
-=======
-        "config": [
-          "test-doc-store",
-        ],
->>>>>>> 78f51563
+        "config": [
+          "test-doc-store",
+        ],
         "heads": [
           {
             "ref": "blah",
@@ -1114,10 +1029,6 @@
         "remotes": [
           {
             "lastSyncCursor": "blah2",
-<<<<<<< HEAD
-            "localStoreId": "test-doc-store",
-=======
->>>>>>> 78f51563
           },
         ],
       }
@@ -1180,12 +1091,9 @@
             "syncId": 1,
           },
         ],
-<<<<<<< HEAD
-=======
-        "config": [
-          "test-doc-store",
-        ],
->>>>>>> 78f51563
+        "config": [
+          "test-doc-store",
+        ],
         "heads": [
           {
             "ref": "G0a5Az3Q",
@@ -1194,10 +1102,6 @@
         "remotes": [
           {
             "lastSyncCursor": "foo",
-<<<<<<< HEAD
-            "localStoreId": "test-doc-store",
-=======
->>>>>>> 78f51563
           },
         ],
       }
@@ -1221,12 +1125,9 @@
             "syncId": 1,
           },
         ],
-<<<<<<< HEAD
-=======
-        "config": [
-          "test-doc-store",
-        ],
->>>>>>> 78f51563
+        "config": [
+          "test-doc-store",
+        ],
         "heads": [
           {
             "ref": "G0a5Az3Q",
@@ -1235,10 +1136,6 @@
         "remotes": [
           {
             "lastSyncCursor": "foo",
-<<<<<<< HEAD
-            "localStoreId": "test-doc-store",
-=======
->>>>>>> 78f51563
           },
         ],
       }
@@ -1300,12 +1197,9 @@
             "syncId": 1,
           },
         ],
-<<<<<<< HEAD
-=======
-        "config": [
-          "test-doc-store",
-        ],
->>>>>>> 78f51563
+        "config": [
+          "test-doc-store",
+        ],
         "heads": [
           {
             "ref": "G0a5Az3Q",
@@ -1314,10 +1208,6 @@
         "remotes": [
           {
             "lastSyncCursor": "foo",
-<<<<<<< HEAD
-            "localStoreId": "test-doc-store",
-=======
->>>>>>> 78f51563
           },
         ],
       }
@@ -1387,12 +1277,9 @@
             "syncId": 1,
           },
         ],
-<<<<<<< HEAD
-=======
-        "config": [
-          "test-doc-store",
-        ],
->>>>>>> 78f51563
+        "config": [
+          "test-doc-store",
+        ],
         "heads": [
           {
             "ref": "test",
@@ -1401,10 +1288,6 @@
         "remotes": [
           {
             "lastSyncCursor": "foo",
-<<<<<<< HEAD
-            "localStoreId": "test-doc-store",
-=======
->>>>>>> 78f51563
           },
         ],
       }
