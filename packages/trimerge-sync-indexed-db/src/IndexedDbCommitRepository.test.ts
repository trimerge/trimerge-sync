--- conflicted
+++ resolved
@@ -66,10 +66,6 @@
       userId,
       clientId,
       storeId,
-<<<<<<< HEAD
-      storeId,
-=======
->>>>>>> d8c9d2ba
       onEvent,
       new IndexedDbCommitRepository(docId, {
         localIdGenerator: () => storeId,
@@ -131,10 +127,6 @@
           docId,
           storeId,
           (userId, localStoreId, remoteInfo, onEventParam) => {
-<<<<<<< HEAD
-          (userId, localStoreId, remoteInfo, onEventParam) => {
-=======
->>>>>>> d8c9d2ba
             onRemoteEvent = onEventParam;
             const mockRemote = getMockRemote(
               userId,
@@ -142,15 +134,6 @@
               remoteInfo,
               onEventParam,
             );
-<<<<<<< HEAD
-            const mockRemote = getMockRemote(
-              userId,
-              localStoreId,
-              remoteInfo,
-              onEventParam,
-            );
-=======
->>>>>>> d8c9d2ba
             resolve();
             return mockRemote;
           },
@@ -461,10 +444,6 @@
       (
         userId: string,
         localStoreId: string,
-<<<<<<< HEAD
-        localStoreId: string,
-=======
->>>>>>> d8c9d2ba
         remoteSyncInfo: RemoteSyncInfo,
         onRemoteEvent: OnRemoteEventFn<any, any, any>,
       ) => {
@@ -475,15 +454,6 @@
           remoteSyncInfo,
           onRemoteEvent,
         );
-<<<<<<< HEAD
-        return getMockRemote(
-          userId,
-          localStoreId,
-          remoteSyncInfo,
-          onRemoteEvent,
-        );
-=======
->>>>>>> d8c9d2ba
       },
       addStoreMetadata,
     );
