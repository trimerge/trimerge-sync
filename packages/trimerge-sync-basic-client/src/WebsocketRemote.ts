--- conflicted
+++ resolved
@@ -14,11 +14,7 @@
   constructor(
     auth: unknown,
     { localStoreId, lastSyncCursor }: RemoteSyncInfo,
-<<<<<<< HEAD
-    private readonly onEvent: OnEventFn<CommitMetadata, Delta, Presence>,
-=======
-    private readonly onEvent: OnRemoteEventFn<EditMetadata, Delta, Presence>,
->>>>>>> 31e3093f
+    private readonly onEvent: OnRemoteEventFn<CommitMetadata, Delta, Presence>,
     websocketUrl: string,
   ) {
     console.log(`[TRIMERGE-SYNC] Connecting to ${websocketUrl}...`);
